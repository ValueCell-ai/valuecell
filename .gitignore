# Byte-compiled / optimized / DLL files
__pycache__/
*.py[codz]
*$py.class

# C extensions
*.so

# Distribution / packaging
.Python
build/
develop-eggs/
dist/
downloads/
eggs/
.eggs/
lib/
lib64/
parts/
sdist/
var/
wheels/
share/python-wheels/
*.egg-info/
.installed.cfg
*.egg
MANIFEST

# PyInstaller
#  Usually these files are written by a python script from a template
#  before PyInstaller builds the exe, so as to inject date/other infos into it.
*.manifest
*.spec

# Installer logs
pip-log.txt
pip-delete-this-directory.txt

# Unit test / coverage reports
htmlcov/
.tox/
.nox/
.coverage
.coverage.*
.cache
nosetests.xml
coverage.xml
*.cover
*.py.cover
.hypothesis/
.pytest_cache/
cover/

# Translations
*.mo
*.pot

# Django stuff:
*.log
local_settings.py
db.sqlite3
db.sqlite3-journal

# Flask stuff:
instance/
.webassets-cache

# Scrapy stuff:
.scrapy

# Sphinx documentation
docs/_build/

# PyBuilder
.pybuilder/
target/

# Jupyter Notebook
.ipynb_checkpoints

# IPython
profile_default/
ipython_config.py

# pyenv
#   For a library or package, you might want to ignore these files since the code is
#   intended to run in multiple environments; otherwise, check them in:
# .python-version

# pipenv
#   According to pypa/pipenv#598, it is recommended to include Pipfile.lock in version control.
#   However, in case of collaboration, if having platform-specific dependencies or dependencies
#   having no cross-platform support, pipenv may install dependencies that don't work, or not
#   install all needed dependencies.
#Pipfile.lock

# UV
#   Similar to Pipfile.lock, it is generally recommended to include uv.lock in version control.
#   This is especially recommended for binary packages to ensure reproducibility, and is more
#   commonly ignored for libraries.
#uv.lock

# poetry
#   Similar to Pipfile.lock, it is generally recommended to include poetry.lock in version control.
#   This is especially recommended for binary packages to ensure reproducibility, and is more
#   commonly ignored for libraries.
#   https://python-poetry.org/docs/basic-usage/#commit-your-poetrylock-file-to-version-control
#poetry.lock
#poetry.toml

# pdm
#   Similar to Pipfile.lock, it is generally recommended to include pdm.lock in version control.
#   pdm recommends including project-wide configuration in pdm.toml, but excluding .pdm-python.
#   https://pdm-project.org/en/latest/usage/project/#working-with-version-control
#pdm.lock
#pdm.toml
.pdm-python
.pdm-build/

# pixi
#   Similar to Pipfile.lock, it is generally recommended to include pixi.lock in version control.
#pixi.lock
#   Pixi creates a virtual environment in the .pixi directory, just like venv module creates one
#   in the .venv directory. It is recommended not to include this directory in version control.
.pixi

# PEP 582; used by e.g. github.com/David-OConnor/pyflow and github.com/pdm-project/pdm
__pypackages__/

# Celery stuff
celerybeat-schedule
celerybeat.pid

# SageMath parsed files
*.sage.py

# Environments
.env
.envrc
.venv
env/
venv/
ENV/
env.bak/
venv.bak/

# Spyder project settings
.spyderproject
.spyproject

# Rope project settings
.ropeproject

# mkdocs documentation
/site

# mypy
.mypy_cache/
.dmypy.json
dmypy.json

# Pyre type checker
.pyre/

# pytype static type analyzer
.pytype/

# Cython debug symbols
cython_debug/

# PyCharm
#  JetBrains specific template is maintained in a separate JetBrains.gitignore that can
#  be found at https://github.com/github/gitignore/blob/main/Global/JetBrains.gitignore
#  and can be added to the global gitignore or merged into this file.  For a more nuclear
#  option (not recommended) you can uncomment the following to ignore the entire idea folder.
.idea/

# Abstra
# Abstra is an AI-powered process automation framework.
# Ignore directories containing user credentials, local state, and settings.
# Learn more at https://abstra.io/docs
.abstra/

# Visual Studio Code
#  Visual Studio Code specific template is maintained in a separate VisualStudioCode.gitignore 
#  that can be found at https://github.com/github/gitignore/blob/main/Global/VisualStudioCode.gitignore
#  and can be added to the global gitignore or merged into this file. However, if you prefer, 
#  you could uncomment the following to ignore the entire vscode folder
# .vscode/

# Ruff stuff:
.ruff_cache/

# PyPI configuration file
.pypirc

# Cursor
#  Cursor is an AI-powered code editor. `.cursorignore` specifies files/directories to
#  exclude from AI features like autocomplete and code analysis. Recommended for sensitive data
#  refer to https://docs.cursor.com/context/ignore-files
.cursorignore
.cursorindexingignore

# Marimo
marimo/_static/
marimo/_lsp/
__marimo__/

# DB
*.db
*.db-journal
*.db-wal
*.db-shm
*.sqlite
*.sqlite3
lancedb
.lancedb

# Downloads
*csv
*xlsx
*xls

# MACOS
.DS_Store

# Local files
logs
.knowledge
.txt
<<<<<<< HEAD

# Local configs
python/configs/
python/uv.lock
=======
*.key
>>>>>>> 89da6f99
<|MERGE_RESOLUTION|>--- conflicted
+++ resolved
@@ -228,11 +228,8 @@
 logs
 .knowledge
 .txt
-<<<<<<< HEAD
 
 # Local configs
 python/configs/
-python/uv.lock
-=======
-*.key
->>>>>>> 89da6f99
+
+*.key