import { Plus } from "lucide-react";
<<<<<<< HEAD
import { type FC, useEffect } from "react";
import { useNavigate, useParams } from "react-router";
=======
import { type FC, useEffect, useState } from "react";
import { useTranslation } from "react-i18next";
>>>>>>> e5fe7c3f
import {
  useDeleteStrategy,
  useGetStrategyDetails,
  useGetStrategyHoldings,
  useGetStrategyList,
  useGetStrategyPortfolioSummary,
  useGetStrategyPriceCurve,
  useStopStrategy,
} from "@/api/strategy";
import CreateStrategyModal from "@/app/agent/components/strategy-items/modals/create-strategy-modal";
import { Button } from "@/components/ui/button";
import type { AgentViewProps } from "@/types/agent";
import type { Strategy } from "@/types/strategy";
import {
  PortfolioPositionsGroup,
  StrategyComposeList,
  TradeStrategyGroup,
} from "../strategy-items";

const EmptyIllustration = () => (
  <svg
    viewBox="0 0 258 185"
    fill="none"
    xmlns="http://www.w3.org/2000/svg"
    className="h-[185px] w-[258px]"
  >
    <rect x="40" y="30" width="178" height="125" rx="8" fill="#F3F4F6" />
    <rect x="60" y="60" width="138" height="8" rx="4" fill="#E5E7EB" />
    <rect x="60" y="80" width="100" height="8" rx="4" fill="#E5E7EB" />
    <rect x="60" y="100" width="120" height="8" rx="4" fill="#E5E7EB" />
  </svg>
);

const StrategyAgentArea: FC<AgentViewProps> = () => {
  const { t } = useTranslation();
  const { data: strategies = [], isLoading: isLoadingStrategies } =
    useGetStrategyList();

  const navigate = useNavigate();
  const { strategyId } = useParams();

  useEffect(() => {
    if (strategies.length > 0 && !strategyId) {
      navigate(`/agent/StrategyAgent/Strategies/${strategies[0].strategy_id}`);
    }
  }, [strategies, strategyId, navigate]);

  const selectedStrategy = strategyId
    ? strategies.find((s) => s.strategy_id.toString() === strategyId) || null
    : null;

  const { data: composes = [] } = useGetStrategyDetails(
    selectedStrategy?.strategy_id,
  );

  const { data: priceCurve = [] } = useGetStrategyPriceCurve(
    selectedStrategy?.strategy_id,
  );
  const { data: positions = [] } = useGetStrategyHoldings(
    selectedStrategy?.strategy_id,
  );
  const { data: summary } = useGetStrategyPortfolioSummary(
    selectedStrategy?.strategy_id,
  );

  const { mutateAsync: stopStrategy } = useStopStrategy();
  const { mutateAsync: deleteStrategy } = useDeleteStrategy();

  if (isLoadingStrategies) return null;

  return (
    <div className="flex flex-1 overflow-hidden">
      {/* Left section: Strategy list */}
      <div className="flex w-96 flex-col gap-4 border-r py-6 *:px-6">
        <p className="font-semibold text-base">{t("strategy.title")}</p>

        {strategies && strategies.length > 0 ? (
          <TradeStrategyGroup
            strategies={strategies}
            selectedStrategy={selectedStrategy}
            onStrategyStop={async (strategyId) =>
              await stopStrategy(strategyId)
            }
            onStrategyDelete={async (strategyId) => {
              await deleteStrategy(strategyId);
              if (selectedStrategy?.strategy_id === strategyId) {
                navigate("/agent/StrategyAgent/Strategies");
              }
            }}
            onStrategyCreated={(strategyId) => {
              navigate(`/agent/StrategyAgent/Strategies/${strategyId}`);
            }}
          />
        ) : (
          <div className="flex flex-1 flex-col items-center justify-center gap-4">
            <EmptyIllustration />
            <div className="flex flex-col gap-3 text-center text-base text-gray-400">
              <p>{t("strategy.noStrategies")}</p>
              <p>{t("strategy.createFirst")}</p>
            </div>

            <CreateStrategyModal>
              <Button
                variant="outline"
                className="w-full gap-3 rounded-lg py-4 text-base"
              >
                <Plus className="size-6" />
                {t("strategy.add")}
              </Button>
            </CreateStrategyModal>
          </div>
        )}
      </div>

      {/* Right section: Trade History and Portfolio/Positions */}
      <div className="flex flex-1">
        {selectedStrategy ? (
          <>
            <StrategyComposeList
              composes={composes}
              tradingMode={selectedStrategy.trading_mode}
            />
            <PortfolioPositionsGroup
              summary={summary}
              priceCurve={priceCurve}
              positions={positions}
              strategy={selectedStrategy}
            />
          </>
        ) : (
          <div className="flex size-full flex-col items-center justify-center gap-8">
            <EmptyIllustration />
            <p className="font-normal text-base text-gray-400">
              {t("strategy.noStrategies")}
            </p>
          </div>
        )}
      </div>
    </div>
  );
};

export default StrategyAgentArea;<|MERGE_RESOLUTION|>--- conflicted
+++ resolved
@@ -1,11 +1,6 @@
 import { Plus } from "lucide-react";
-<<<<<<< HEAD
-import { type FC, useEffect } from "react";
-import { useNavigate, useParams } from "react-router";
-=======
 import { type FC, useEffect, useState } from "react";
 import { useTranslation } from "react-i18next";
->>>>>>> e5fe7c3f
 import {
   useDeleteStrategy,
   useGetStrategyDetails,
