--- conflicted
+++ resolved
@@ -1,10 +1,7 @@
 import { Copy, Eye, MoreVertical, Plus, TrendingUp } from "lucide-react";
 import { type FC, memo, useRef, useState } from "react";
-<<<<<<< HEAD
 import { useNavigate } from "react-router";
-=======
 import { useTranslation } from "react-i18next";
->>>>>>> e5fe7c3f
 import { useStrategyPerformance } from "@/api/strategy";
 import { DeleteStrategy, StrategyStatus } from "@/assets/svg";
 import {
