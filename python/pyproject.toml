[build-system]
requires = ["hatchling"]
build-backend = "hatchling.build"

[project]
name = "valuecell"
version = "0.1.0"
description = "ValueCell is a community-driven, multi-agent platform for financial applications."
readme = "README.md"
requires-python = ">=3.12"
<<<<<<< HEAD
dependencies = [
    "a2a-sdk>=0.3.4",
=======
dependencies = []

[project.optional-dependencies]
dev = [
    "ruff",
    "pytest>=7.4.0",
    "pytest-cov>=4.1.0",
    "pytest-asyncio>=1.0.0",
]

[tool.ruff]
line-length = 88
indent-width = 4
target-version = "py312"
force-exclude = true
exclude = [
    "venv",
    "build",
    "dist",
    "node_modules",
    "site-packages",
    "third_party",
]

[tool.ruff.format]
quote-style = "double"
indent-style = "space"
skip-magic-trailing-comma = false
line-ending = "auto"

[tool.hatch.build.targets.wheel]
include = [
    "valuecell",
]
exclude = [
    "third_party/**",
    "**/third_party/**",
    "tests/**",
    "**/tests/**",
>>>>>>> e58f95f5
]<|MERGE_RESOLUTION|>--- conflicted
+++ resolved
@@ -8,10 +8,6 @@
 description = "ValueCell is a community-driven, multi-agent platform for financial applications."
 readme = "README.md"
 requires-python = ">=3.12"
-<<<<<<< HEAD
-dependencies = [
-    "a2a-sdk>=0.3.4",
-=======
 dependencies = []
 
 [project.optional-dependencies]
@@ -51,5 +47,4 @@
     "**/third_party/**",
     "tests/**",
     "**/tests/**",
->>>>>>> e58f95f5
 ]