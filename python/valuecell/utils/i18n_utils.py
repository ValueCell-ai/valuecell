--- conflicted
+++ resolved
@@ -4,17 +4,9 @@
 from datetime import datetime
 from pathlib import Path
 from typing import Any, Dict, List, Optional
-<<<<<<< HEAD
-
 import pytz
 
 from ..config.constants import (
-=======
-
-import pytz
-
-from ..core.constants import (
->>>>>>> d4d8a075
     DEFAULT_LANGUAGE,
     DEFAULT_TIMEZONE,
     LANGUAGE_TIMEZONE_MAPPING,
