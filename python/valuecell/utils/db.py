import os
<<<<<<< HEAD
from urllib.parse import urlparse
=======
import shutil
from pathlib import Path
>>>>>>> 119011b3

from .env import get_system_env_dir
from .path import get_repo_root_path


<<<<<<< HEAD
def _url_to_path(url: str) -> str:
    """Convert a SQLite SQLAlchemy URL to a filesystem path for aiosqlite.

    This keeps VALUECELL_SQLITE_DB usable as a full SQLAlchemy URL (e.g.
    'sqlite:////app/data/valuecell.db') while allowing conversation stores
    to work with the underlying file path (e.g. '/app/data/valuecell.db').
    """
    if not url.startswith("sqlite://"):
        # Not a SQLite URL, treat as a plain filesystem path
        return url

    parsed = urlparse(url)
    # For URLs like sqlite:////app/data/valuecell.db, parsed.path is
    # '/app/data/valuecell.db', which is exactly what we want.
    return parsed.path or url


def resolve_db_path() -> str:
    env = os.environ.get("VALUECELL_SQLITE_DB")
    if env:
        return _url_to_path(env)

    return os.path.join(get_repo_root_path(), "valuecell.db")
=======
def _strip_sqlite_prefix(url_or_path: str) -> str:
    """Normalize a potential SQLite DSN to a filesystem path.

    - If `url_or_path` starts with `sqlite:///`, return the stripped path portion.
    - Otherwise, return it unchanged.
    """
    if url_or_path.startswith("sqlite:///"):
        return url_or_path.replace("sqlite:///", "", 1)
    return url_or_path


def resolve_db_path() -> str:
    """Resolve the SQLite database file path used by conversation stores.

    Resolution order:
    1) `DATABASE_URL` env var (if starts with `sqlite:///`, strip to path; otherwise ignore)
    2) Default to system application directory (e.g., `~/Library/Application Support/ValueCell/valuecell.db` on macOS)

    Note: This function returns a filesystem path, not a SQLAlchemy DSN.
    """
    # Prefer generic VALUECELL_DATABASE_URL if it points to SQLite
    db_url = os.environ.get("VALUECELL_DATABASE_URL")
    if db_url and db_url.startswith("sqlite:///"):
        return _strip_sqlite_prefix(db_url)

    # Default: store under system application directory alongside `.env`
    return os.path.join(get_system_env_dir(), "valuecell.db")
>>>>>>> 119011b3


def resolve_lancedb_uri() -> str:
    """Resolve LanceDB directory path.

    Resolution order:
    1) Default to system application directory: `<system_env_dir>/lancedb`

    Additionally, if an old repo-root `lancedb` directory exists and the new
    system directory does not, migrate the contents once for continuity.
    """
    # Default: system directory
    system_dir = get_system_env_dir()
    new_path = Path(system_dir) / "lancedb"
    new_path.mkdir(parents=True, exist_ok=True)

    # Migrate from old repo-root location if needed
    old_path = Path(get_repo_root_path()) / "lancedb"
    try:
        if old_path.exists() and not any(new_path.iterdir()):
            # Copy contents only if destination is empty
            for item in old_path.iterdir():
                src = item
                dst = new_path / item.name
                if item.is_dir():
                    shutil.copytree(src, dst, dirs_exist_ok=True)
                else:
                    shutil.copy2(src, dst)
    except Exception:
        # Non-fatal: if migration fails, just proceed with new_path
        pass

    return str(new_path)<|MERGE_RESOLUTION|>--- conflicted
+++ resolved
@@ -1,40 +1,11 @@
 import os
-<<<<<<< HEAD
-from urllib.parse import urlparse
-=======
 import shutil
 from pathlib import Path
->>>>>>> 119011b3
 
 from .env import get_system_env_dir
 from .path import get_repo_root_path
 
 
-<<<<<<< HEAD
-def _url_to_path(url: str) -> str:
-    """Convert a SQLite SQLAlchemy URL to a filesystem path for aiosqlite.
-
-    This keeps VALUECELL_SQLITE_DB usable as a full SQLAlchemy URL (e.g.
-    'sqlite:////app/data/valuecell.db') while allowing conversation stores
-    to work with the underlying file path (e.g. '/app/data/valuecell.db').
-    """
-    if not url.startswith("sqlite://"):
-        # Not a SQLite URL, treat as a plain filesystem path
-        return url
-
-    parsed = urlparse(url)
-    # For URLs like sqlite:////app/data/valuecell.db, parsed.path is
-    # '/app/data/valuecell.db', which is exactly what we want.
-    return parsed.path or url
-
-
-def resolve_db_path() -> str:
-    env = os.environ.get("VALUECELL_SQLITE_DB")
-    if env:
-        return _url_to_path(env)
-
-    return os.path.join(get_repo_root_path(), "valuecell.db")
-=======
 def _strip_sqlite_prefix(url_or_path: str) -> str:
     """Normalize a potential SQLite DSN to a filesystem path.
 
@@ -62,7 +33,6 @@
 
     # Default: store under system application directory alongside `.env`
     return os.path.join(get_system_env_dir(), "valuecell.db")
->>>>>>> 119011b3
 
 
 def resolve_lancedb_uri() -> str:
