--- conflicted
+++ resolved
@@ -37,12 +37,8 @@
 
             user_id = "default_user"
             desired_agent_name = agent_name
-<<<<<<< HEAD
 
-            session_id = agent_name + "_session_" + user_id
-=======
             conversation_id = agent_name + "_conv_" + user_id
->>>>>>> dceb04bc
 
             user_input_meta = UserInputMetadata(
                 user_id=user_id, conversation_id=conversation_id
