"""Database initialization script for ValueCell Server."""

import json
import logging
import sys
from pathlib import Path
from typing import Optional

from sqlalchemy import inspect, text
from sqlalchemy.exc import SQLAlchemyError

from valuecell.server.config.settings import get_settings
from valuecell.server.db.connection import DatabaseManager, get_database_manager
from valuecell.server.db.models.agent import Agent
from valuecell.server.db.models.base import Base
<<<<<<< HEAD
=======
from valuecell.server.db.repositories.asset_repository import get_asset_repository
from valuecell.server.services.assets import get_asset_service
>>>>>>> c495d038
from valuecell.utils.path import get_agent_card_path

# Configure logging
logging.basicConfig(
    level=logging.INFO, format="%(asctime)s - %(name)s - %(levelname)s - %(message)s"
)
logger = logging.getLogger(__name__)


class DatabaseInitializer:
    """Database initialization manager."""

    def __init__(self, db_manager: Optional[DatabaseManager] = None):
        """Initialize database initializer."""
        self.db_manager = db_manager or get_database_manager()
        self.settings = get_settings()
        self.engine = self.db_manager.get_engine()

    def check_database_exists(self) -> bool:
        """Check if database file exists (for SQLite)."""
        database_url = self.settings.DATABASE_URL

        if database_url.startswith("sqlite:///"):
            # Extract file path from SQLite URLß
            db_path = database_url.replace("sqlite:///", "")
            if db_path.startswith("./"):
                # Relative path
                db_path = Path.cwd() / db_path[2:]
            else:
                db_path = Path(db_path)

            return db_path.exists()

        # For other databases, try to connect
        try:
            with self.engine.connect() as conn:
                conn.execute(text("SELECT 1"))
            return True
        except SQLAlchemyError:
            return False

    def check_tables_exist(self) -> bool:
        """Check if tables exist in database."""
        try:
            inspector = inspect(self.engine)
            existing_tables = inspector.get_table_names()

            # Get all table names from metadata
            expected_tables = list(Base.metadata.tables.keys())

            if not expected_tables:
                logger.info("No tables defined in models")
                return True

            # Check if all expected tables exist
            missing_tables = set(expected_tables) - set(existing_tables)
            if missing_tables:
                logger.info(f"Missing tables: {missing_tables}")
                return False

            logger.info(f"All tables exist: {existing_tables}")
            return True

        except SQLAlchemyError as e:
            logger.error(f"Error checking tables: {e}")
            return False

    def create_database_file(self) -> bool:
        """Create database file (for SQLite)."""
        database_url = self.settings.DATABASE_URL

        if database_url.startswith("sqlite:///"):
            # Extract file path from SQLite URL
            db_path = database_url.replace("sqlite:///", "")
            if db_path.startswith("./"):
                # Relative path
                db_path = Path.cwd() / db_path[2:]
            else:
                db_path = Path(db_path)

            try:
                # Create parent directories if they don't exist
                db_path.parent.mkdir(parents=True, exist_ok=True)

                # Create empty database file
                db_path.touch()
                logger.info(f"Created database file: {db_path}")
                return True

            except Exception as e:
                logger.error(f"Error creating database file: {e}")
                return False

        logger.info("Database file creation not needed for non-SQLite databases")
        return True

    def create_tables(self) -> bool:
        """Create all tables."""
        try:
            logger.info("Creating database tables...")
            Base.metadata.create_all(bind=self.engine)
            logger.info("Database tables created successfully")
            return True

        except SQLAlchemyError as e:
            logger.error(f"Error creating tables: {e}")
            return False

<<<<<<< HEAD
=======
    def initialize_assets_with_service(self) -> bool:
        """Initialize default assets using AssetService pattern."""
        try:
            logger.info("Initializing assets using AssetService...")

            # Get asset service and repository instances
            asset_service = get_asset_service()
            session = self.db_manager.get_session()
            asset_repo = get_asset_repository(db_session=session)

            # Define default tickers to search and initialize
            # Using proper EXCHANGE:SYMBOL format for better adapter matching
            default_tickers = [
                # Major indices
                "NASDAQ:IXIC",  # NASDAQ Composite Index
                "HKEX:HSI",  # Hang Seng Index
                "SSE:000001",  # Shanghai Composite Index
            ]

            try:
                initialized_count = 0

                for ticker in default_tickers:
                    try:
                        logger.info(f"Initializing asset: {ticker}")

                        # Extract symbol for search - try both full ticker and symbol only
                        symbol_only = ticker.split(":")[-1] if ":" in ticker else ticker

                        # Try searching with both formats to maximize chances of finding the asset
                        search_queries = [ticker, symbol_only]
                        search_result = None

                        for query in search_queries:
                            search_result = asset_service.search_assets(
                                query=query, limit=1, language="en-US"
                            )
                            if search_result["success"] and search_result["results"]:
                                logger.info(
                                    f"Found asset data for {ticker} using query '{query}'"
                                )
                                break

                        if not search_result:
                            search_result = {"success": False, "results": []}

                        if search_result["success"] and search_result["results"]:
                            # Asset found via adapter, create or update database record
                            asset_data = search_result["results"][0]

                            # Use the standardized ticker format (ensure EXCHANGE:SYMBOL format)
                            asset_ticker = asset_data.get("ticker", ticker)
                            if ":" not in asset_ticker:
                                # If adapter doesn't return proper format, use our expected format
                                asset_ticker = ticker

                            # Check if asset already exists in database
                            if asset_repo.asset_exists(asset_ticker):
                                # Update existing asset with adapter data
                                metadata_updates = {
                                    "exchange": asset_data.get("exchange")
                                    or ticker.split(":")[0],
                                    "country": asset_data.get("country"),
                                    "currency": asset_data.get("currency"),
                                    "market_status": asset_data.get("market_status"),
                                    "last_updated_from_adapter": True,
                                    "last_search_query": query,
                                }

                                asset_repo.update_asset(
                                    symbol=asset_ticker,
                                    name=asset_data["display_name"],
                                    asset_type=asset_data["asset_type"],
                                )
                                asset_repo.update_asset_metadata(
                                    symbol=asset_ticker,
                                    metadata_updates=metadata_updates,
                                )
                                logger.info(
                                    f"Updated asset from adapter: {asset_ticker} (searched as '{query}')"
                                )
                            else:
                                # Create new asset from adapter data
                                asset_repo.create_asset(
                                    symbol=asset_ticker,
                                    name=asset_data["display_name"],
                                    asset_type=asset_data["asset_type"],
                                    asset_metadata={
                                        "exchange": asset_data.get("exchange")
                                        or ticker.split(":")[0],
                                        "country": asset_data.get("country"),
                                        "currency": asset_data.get("currency"),
                                        "market_status": asset_data.get(
                                            "market_status"
                                        ),
                                        "source": "adapter_search",
                                        "original_search_query": query,
                                        "standardized_ticker": asset_ticker,
                                    },
                                )
                                logger.info(
                                    f"Added asset from adapter: {asset_ticker} (searched as '{query}')"
                                )
                                initialized_count += 1

                        else:
                            # Fallback: create basic asset record for common tickers
                            logger.warning(
                                f"Could not find {ticker} via adapters, creating basic record"
                            )

                            if not asset_repo.asset_exists(ticker):
                                fallback_data = self._get_fallback_asset_data(ticker)
                                if fallback_data:
                                    asset_repo.create_asset(**fallback_data)
                                    logger.info(f"Added fallback asset: {ticker}")
                                    initialized_count += 1

                    except Exception as e:
                        logger.error(f"Error initializing asset {ticker}: {e}")
                        continue

                session.commit()
                logger.info(
                    f"Asset initialization completed successfully. "
                    f"Initialized/updated {initialized_count} out of {len(default_tickers)} assets."
                )

                # Log summary of initialized assets
                if initialized_count > 0:
                    logger.info("Initialized assets summary:")
                    for ticker in default_tickers[:initialized_count]:
                        logger.info(f"  - {ticker}")

                return True

            except Exception as e:
                session.rollback()
                logger.error(f"Error during asset initialization: {e}")
                return False
            finally:
                session.close()

        except Exception as e:
            logger.error(f"Error getting asset service or database session: {e}")
            return False

    def _get_fallback_asset_data(self, ticker: str) -> Optional[dict]:
        """Get fallback asset data when adapter search fails.

        Returns:
            Dictionary with asset data suitable for create_asset() method
        """
        # Basic fallback data for common tickers (using proper EXCHANGE:SYMBOL format)
        fallback_configs = {
            "SSE:000001": {
                "name": "Shanghai Composite Index",
                "asset_type": "index",
                "exchange": "SSE",
            },
            "HKEX:HSI": {
                "name": "Hang Seng Index",
                "asset_type": "index",
                "exchange": "HKEX",
            },
            "NASDAQ:IXIC": {
                "name": "NASDAQ Composite Index",
                "asset_type": "index",
                "exchange": "NASDAQ",
            },
        }

        if ticker in fallback_configs:
            config = fallback_configs[ticker]
            return {
                "symbol": ticker,
                "name": config["name"],
                "asset_type": config["asset_type"],
                "sector": config.get("sector"),
                "is_active": True,
                "asset_metadata": {
                    **config.get("metadata", {}),
                    "exchange": config.get("exchange"),
                    "source": "fallback_data",
                    "initialized_at": "database_init",
                },
            }
        return None

>>>>>>> c495d038
    def initialize_basic_data(self) -> bool:
        """Initialize default agent data."""
        try:
            logger.info("Initializing default agent data...")

            # Get a database session
            session = self.db_manager.get_session()

            try:
                # Define default agents
                default_agents = get_local_agent_cards()

                # Insert default agents
                for agent_data in default_agents:
                    agent_name = agent_data["name"]

                    # Check if agent already exists
                    existing_agent = (
                        session.query(Agent).filter_by(name=agent_name).first()
                    )

                    if not existing_agent:
                        # Create new agent
                        agent = Agent.from_config(agent_data)
                        session.add(agent)
                        logger.info(f"Added default agent: {agent_name}")
                    else:
                        # Update existing agent with default data
                        existing_agent.display_name = agent_data.get(
                            "display_name", existing_agent.display_name
                        )
                        existing_agent.description = agent_data.get(
                            "description", existing_agent.description
                        )
                        existing_agent.icon_url = agent_data.get(
                            "icon_url", existing_agent.icon_url
                        )
                        existing_agent.version = agent_data.get(
                            "version", existing_agent.version
                        )
                        existing_agent.enabled = agent_data.get(
                            "enabled", existing_agent.enabled
                        )
                        existing_agent.capabilities = agent_data.get(
                            "capabilities", existing_agent.capabilities
                        )
                        existing_agent.agent_metadata = agent_data.get(
                            "metadata", existing_agent.agent_metadata
                        )
                        existing_agent.config = agent_data.get(
                            "config", existing_agent.config
                        )
                        logger.info(f"Updated default agent: {agent_name}")

                session.commit()
                logger.info("Default agent data initialization completed")
                return True

            except Exception as e:
                session.rollback()
                logger.error(f"Error initializing default agent data: {e}")
                return False
            finally:
                session.close()

        except Exception as e:
            logger.error(f"Error getting database session: {e}")
            return False

    def verify_initialization(self) -> bool:
        """Verify database initialization."""
        try:
            # Test database connection
            with self.engine.connect() as conn:
                result = conn.execute(text("SELECT 1"))
                result.fetchone()

            # Check if tables exist
            if not self.check_tables_exist():
                logger.error("Table verification failed")
                return False

            logger.info("Database initialization verified successfully")
            return True

        except SQLAlchemyError as e:
            logger.error(f"Database verification failed: {e}")
            return False

    def initialize(self, force: bool = False) -> bool:
        """Initialize database completely."""
        logger.info("Starting database initialization...")

        # Check if database already exists and is properly initialized
        if not force and self.check_database_exists() and self.check_tables_exist():
            logger.info("Database already exists and is properly initialized")
            return True

        # Step 1: Create database file (for SQLite)
        if not self.create_database_file():
            logger.error("Failed to create database file")
            return False

        # Step 2: Create tables
        if not self.create_tables():
            logger.error("Failed to create tables")
            return False

        # Step 3: Initialize basic data
        if not self.initialize_basic_data():
            logger.error("Failed to initialize basic data")
            return False

        # Step 4: Verify initialization
        if not self.verify_initialization():
            logger.error("Database initialization verification failed")
            return False

        logger.info("Database initialization completed successfully")
        return True


def init_database(force: bool = False) -> bool:
    """Initialize database with all tables and basic data."""
    try:
        initializer = DatabaseInitializer()
        return initializer.initialize(force=force)
    except Exception as e:
        logger.error(f"Database initialization failed: {e}")
        return False


def get_local_agent_cards() -> list[dict]:
    """Get list of local agent card configurations."""
    agent_cards_dir = Path(get_agent_card_path())
    agent_cards = []

    if not agent_cards_dir.exists() or not agent_cards_dir.is_dir():
        logger.warning(f"Agent cards directory does not exist: {agent_cards_dir}")
        return agent_cards

    for file_path in agent_cards_dir.glob("*.json"):
        try:
            with file_path.open("r", encoding="utf-8") as f:
                card_config = json.load(f)
                agent_cards.append(card_config)
                logger.info(f"Loaded agent card config: {file_path.name}")
        except Exception as e:
            logger.error(f"Error loading agent card config {file_path.name}: {e}")
            continue

    return agent_cards


def main():
    """Main entry point for database initialization script."""
    import argparse

    parser = argparse.ArgumentParser(description="Initialize ValueCell database")
    parser.add_argument(
        "--force",
        action="store_true",
        help="Force re-initialization even if database exists",
    )
    parser.add_argument("--verbose", action="store_true", help="Enable verbose logging")

    args = parser.parse_args()

    if args.verbose:
        logging.getLogger().setLevel(logging.DEBUG)

    logger.info("ValueCell Database Initialization")
    logger.info("=" * 50)

    success = init_database(force=args.force)

    if success:
        logger.info("Database initialization completed successfully!")
        sys.exit(0)
    else:
        logger.error("Database initialization failed!")
        sys.exit(1)


if __name__ == "__main__":
    main()<|MERGE_RESOLUTION|>--- conflicted
+++ resolved
@@ -13,11 +13,8 @@
 from valuecell.server.db.connection import DatabaseManager, get_database_manager
 from valuecell.server.db.models.agent import Agent
 from valuecell.server.db.models.base import Base
-<<<<<<< HEAD
-=======
 from valuecell.server.db.repositories.asset_repository import get_asset_repository
 from valuecell.server.services.assets import get_asset_service
->>>>>>> c495d038
 from valuecell.utils.path import get_agent_card_path
 
 # Configure logging
@@ -126,8 +123,6 @@
             logger.error(f"Error creating tables: {e}")
             return False
 
-<<<<<<< HEAD
-=======
     def initialize_assets_with_service(self) -> bool:
         """Initialize default assets using AssetService pattern."""
         try:
@@ -317,7 +312,6 @@
             }
         return None
 
->>>>>>> c495d038
     def initialize_basic_data(self) -> bool:
         """Initialize default agent data."""
         try:
