--- conflicted
+++ resolved
@@ -1,13 +1,3 @@
-<<<<<<< HEAD
-"""Database repositories package."""
-
-from .user_profile_repository import UserProfileRepository
-from .watchlist_repository import WatchlistRepository
-
-__all__ = [
-    "UserProfileRepository",
-    "WatchlistRepository",
-=======
 """Database repositories for ValueCell Server."""
 
 from .asset_repository import (
@@ -15,6 +5,7 @@
     get_asset_repository,
     reset_asset_repository,
 )
+from .user_profile_repository import UserProfileRepository
 from .watchlist_repository import (
     WatchlistRepository,
     get_watchlist_repository,
@@ -25,8 +16,8 @@
     "AssetRepository",
     "get_asset_repository",
     "reset_asset_repository",
+    "UserProfileRepository",
     "WatchlistRepository",
     "get_watchlist_repository",
     "reset_watchlist_repository",
->>>>>>> c495d038
 ]