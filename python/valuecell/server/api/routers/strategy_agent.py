"""
StrategyAgent router for handling strategy creation via streaming responses.
"""

import os

# New imports for delete endpoint
from fastapi import APIRouter, Depends, HTTPException, Query
from loguru import logger
from sqlalchemy.orm import Session

from valuecell.agents.common.trading.models import (
    StrategyStatus,
    StrategyStatusContent,
    UserRequest,
)
from valuecell.config.loader import get_config_loader
from valuecell.core.coordinate.orchestrator import AgentOrchestrator
from valuecell.core.types import CommonResponseEvent, UserInput, UserInputMetadata
from valuecell.server.api.schemas.base import SuccessResponse
from valuecell.server.api.schemas.strategy import StrategyType as StrategySummaryType
from valuecell.server.db.connection import get_db
from valuecell.server.db.repositories import get_strategy_repository
from valuecell.utils.uuid import generate_conversation_id, generate_uuid


def create_strategy_agent_router() -> APIRouter:
    """Create and configure the StrategyAgent router."""

    router = APIRouter(prefix="/strategies", tags=["strategies"])
    orchestrator = AgentOrchestrator()

    @router.post("/create")
    async def create_strategy_agent(
        request: UserRequest,
        strategy_type: StrategySummaryType = Query(
            default=StrategySummaryType.PROMPT,
            description="'prompt based strategy' or 'grid strategy'",
        ),
        db: Session = Depends(get_db),
    ):
        """
        Create a strategy through StrategyAgent and return final JSON result.

        This endpoint accepts a structured request body, maps it to StrategyAgent's
        UserRequest JSON, and returns an aggregated JSON response (non-SSE).
        """
        try:
            # Ensure we only serialize the core UserRequest fields, excluding conversation_id
            user_request = UserRequest(
                llm_model_config=request.llm_model_config,
                exchange_config=request.exchange_config,
                trading_config=request.trading_config,
            )

            # If same provider + model_id comes with a new api_key, override previous key
            try:
                provider = user_request.llm_model_config.provider
                model_id = user_request.llm_model_config.model_id
                new_api_key = user_request.llm_model_config.api_key
                if provider and model_id and new_api_key:
                    loader = get_config_loader()
                    provider_cfg_raw = loader.load_provider_config(provider) or {}
                    api_key_env = provider_cfg_raw.get("connection", {}).get(
                        "api_key_env"
                    )
                    # Update environment and clear loader cache so subsequent reads use new key
                    if api_key_env:
                        os.environ[api_key_env] = new_api_key
                        loader.clear_cache()
            except Exception:
                # Best-effort override; continue even if config update fails
                pass

            # Prepare repository with injected session (used below and for prompt resolution)
            repo = get_strategy_repository(db_session=db)

            # If a prompt_id (previously template_id) is provided but prompt_text is empty,
            # attempt to resolve it from the prompts table and populate trading_config.prompt_text.
            try:
                prompt_id = user_request.trading_config.template_id
                if prompt_id and not user_request.trading_config.prompt_text:
                    try:
                        prompt_item = repo.get_prompt_by_id(prompt_id)
                        if prompt_item is not None:
                            # prompt_item may be an ORM object or dict-like; use attribute or key access
                            content = prompt_item.content
                            if content:
                                user_request.trading_config.prompt_text = content
                                logger.info(
                                    "Resolved prompt_id={} to prompt_text for strategy creation",
                                    prompt_id,
                                )
                    except Exception:
                        logger.exception(
                            "Failed to load prompt for prompt_id={}; continuing without resolved prompt",
                            prompt_id,
                        )
            except Exception:
                # Defensive: any unexpected error here should not block strategy creation
                logger.exception(
                    "Unexpected error while resolving prompt_id before strategy creation"
                )

            query = user_request.model_dump_json()

<<<<<<< HEAD
            # Select target agent based on strategy_type (enum)
            if strategy_type == StrategySummaryType.PROMPT:
                agent_name = "StrategyAgent"
            elif strategy_type == StrategySummaryType.GRID:
                agent_name = "GridStrategyAgent"
            else:
                raise HTTPException(
                    status_code=400,
                    detail=(
                        f"Unsupported strategy_type: '{strategy_type}'. "
                        "Use 'prompt based strategy' or 'grid strategy'"
                    ),
                )
=======
            agent_name = "PromptBasedStrategyAgent"
>>>>>>> a5ec5f2b

            # Build UserInput for orchestrator
            user_input_meta = UserInputMetadata(
                user_id="default_user",
                conversation_id=generate_conversation_id(),
            )
            user_input = UserInput(
                query=query,
                target_agent_name=agent_name,
                meta=user_input_meta,
            )

            # Prepare repository with injected session
            repo = get_strategy_repository(db_session=db)

            # Directly use process_user_input instead of stream_query_agent
            try:
                async for chunk_obj in orchestrator.process_user_input(user_input):
                    event = chunk_obj.event
                    data = chunk_obj.data

                    if event == CommonResponseEvent.COMPONENT_GENERATOR:
                        content = data.payload.content
                        status_content = StrategyStatusContent.model_validate_json(
                            content
                        )

                        # Persist strategy to database via repository (best-effort)
                        try:
                            name = (
                                request.trading_config.strategy_name
                                or f"Strategy-{status_content.strategy_id[:8]}"
                            )
                            metadata = {
                                "agent_name": agent_name,
                                "strategy_type": strategy_type.value,
                                "model_provider": request.llm_model_config.provider,
                                "model_id": request.llm_model_config.model_id,
                                "exchange_id": request.exchange_config.exchange_id,
                                "trading_mode": (
                                    request.exchange_config.trading_mode.value
                                    if hasattr(
                                        request.exchange_config.trading_mode, "value"
                                    )
                                    else str(request.exchange_config.trading_mode)
                                ),
                            }
                            status_value = (
                                status_content.status.value
                                if hasattr(status_content.status, "value")
                                else str(status_content.status)
                            )
                            repo.upsert_strategy(
                                strategy_id=status_content.strategy_id,
                                name=name,
                                description=None,
                                user_id=user_input_meta.user_id,
                                status=status_value,
                                config=request.model_dump(),
                                metadata=metadata,
                            )
                        except Exception:
                            # Do not fail the API due to persistence error
                            pass

                        return status_content

                # If no status event received, fallback to DB-only creation
                fallback_strategy_id = generate_uuid("strategy")
                try:
                    name = (
                        request.trading_config.strategy_name
                        or f"Strategy-{fallback_strategy_id.split('-')[-1][:8]}"
                    )
                    metadata = {
                        "agent_name": agent_name,
                        "strategy_type": strategy_type.value,
                        "model_provider": request.llm_model_config.provider,
                        "model_id": request.llm_model_config.model_id,
                        "exchange_id": request.exchange_config.exchange_id,
                        "trading_mode": (
                            request.exchange_config.trading_mode.value
                            if hasattr(request.exchange_config.trading_mode, "value")
                            else str(request.exchange_config.trading_mode)
                        ),
                        "fallback": True,
                    }
                    repo.upsert_strategy(
                        strategy_id=fallback_strategy_id,
                        name=name,
                        description=None,
                        user_id=user_input_meta.user_id,
                        status="stopped",
                        config=request.model_dump(),
                        metadata=metadata,
                    )
                except Exception:
                    pass

                return StrategyStatusContent(
                    strategy_id=fallback_strategy_id, status="stopped"
                )
            except Exception:
                # Orchestrator failed; fallback to direct DB creation
                fallback_strategy_id = generate_uuid("strategy")
                try:
                    name = (
                        request.trading_config.strategy_name
                        or f"Strategy-{fallback_strategy_id.split('-')[-1][:8]}"
                    )
                    metadata = {
                        "agent_name": agent_name,
                        "strategy_type": strategy_type.value,
                        "model_provider": request.llm_model_config.provider,
                        "model_id": request.llm_model_config.model_id,
                        "exchange_id": request.exchange_config.exchange_id,
                        "trading_mode": (
                            request.exchange_config.trading_mode.value
                            if hasattr(request.exchange_config.trading_mode, "value")
                            else str(request.exchange_config.trading_mode)
                        ),
                        "fallback": True,
                    }
                    repo.upsert_strategy(
                        strategy_id=fallback_strategy_id,
                        name=name,
                        description=None,
                        user_id=user_input_meta.user_id,
                        status="stopped",
                        config=request.model_dump(),
                        metadata=metadata,
                    )
                except Exception:
                    pass
                return StrategyStatusContent(
                    strategy_id=fallback_strategy_id, status="stopped"
                )

        except Exception as e:
            # As a last resort, log the exception and attempt to create a DB record
            # with "error" status, then return a structured error.
            logger.exception(f"Failed to create strategy in API endpoint: {e}")
            fallback_strategy_id = generate_uuid("strategy")
            try:
                repo = get_strategy_repository(db_session=db)
                name = (
                    request.trading_config.strategy_name
                    or f"Strategy-{fallback_strategy_id.split('-')[-1][:8]}"
                )
                metadata = {
                    "agent_name": agent_name,
                    "strategy_type": strategy_type.value,
                    "model_provider": request.llm_model_config.provider,
                    "model_id": request.llm_model_config.model_id,
                    "exchange_id": request.exchange_config.exchange_id,
                    "trading_mode": (
                        request.exchange_config.trading_mode.value
                        if hasattr(request.exchange_config.trading_mode, "value")
                        else str(request.exchange_config.trading_mode)
                    ),
                    "fallback": True,
                    "error": str(e),
                }
                repo.upsert_strategy(
                    strategy_id=fallback_strategy_id,
                    name=name,
                    description=f"Failed to create strategy: {str(e)}",
                    user_id="default_user",  # Assuming a default user
                    status=StrategyStatus.ERROR.value,
                    config=request.model_dump(),
                    metadata=metadata,
                )
            except Exception as db_exc:
                logger.exception(
                    f"Failed to persist error state for strategy: {db_exc}"
                )
                # If DB persistence also fails, return a generic error without a valid ID
                return StrategyStatusContent(
                    strategy_id="unknown", status=StrategyStatus.ERROR
                )

            return StrategyStatusContent(
                strategy_id=fallback_strategy_id, status=StrategyStatus.ERROR
            )

    @router.delete("/delete")
    async def delete_strategy_agent(
        id: str = Query(..., description="Strategy ID"),
        cascade: bool = Query(
            True, description="Delete related records (holdings/details/portfolio)"
        ),
        db: Session = Depends(get_db),
    ):
        """Delete a strategy created by StrategyAgent.

        - Validates the strategy exists.
        - Ensures the strategy is stopped before deletion (idempotent stop).
        - Optionally cascades deletion to holdings, portfolio snapshots, and details.
        - Returns a success response when completed.
        """
        try:
            repo = get_strategy_repository(db_session=db)
            strategy = repo.get_strategy_by_strategy_id(id)
            if not strategy:
                raise HTTPException(status_code=404, detail="Strategy not found")

            # Stop strategy before deletion (best-effort, idempotent)
            try:
                current_status = getattr(strategy, "status", None)
                if current_status != "stopped":
                    repo.upsert_strategy(strategy_id=id, status="stopped")
            except Exception:
                # Do not fail deletion due to stop failure; proceed to deletion
                pass

            ok = repo.delete_strategy(id, cascade=cascade)
            if not ok:
                raise HTTPException(status_code=500, detail="Failed to delete strategy")

            return SuccessResponse.create(
                data={"strategy_id": id},
                msg=f"Strategy '{id}' stopped (if running) and deleted successfully",
            )
        except HTTPException:
            raise
        except Exception as e:
            raise HTTPException(
                status_code=500, detail=f"Error deleting strategy: {str(e)}"
            )

    return router<|MERGE_RESOLUTION|>--- conflicted
+++ resolved
@@ -104,10 +104,9 @@
 
             query = user_request.model_dump_json()
 
-<<<<<<< HEAD
             # Select target agent based on strategy_type (enum)
             if strategy_type == StrategySummaryType.PROMPT:
-                agent_name = "StrategyAgent"
+                agent_name = "PromptBasedStrategyAgent"
             elif strategy_type == StrategySummaryType.GRID:
                 agent_name = "GridStrategyAgent"
             else:
@@ -118,9 +117,6 @@
                         "Use 'prompt based strategy' or 'grid strategy'"
                     ),
                 )
-=======
-            agent_name = "PromptBasedStrategyAgent"
->>>>>>> a5ec5f2b
 
             # Build UserInput for orchestrator
             user_input_meta = UserInputMetadata(
