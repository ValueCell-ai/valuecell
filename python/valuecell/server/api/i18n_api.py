--- conflicted
+++ resolved
@@ -5,11 +5,7 @@
 
 from fastapi import APIRouter, Header, HTTPException
 
-<<<<<<< HEAD
-from ...config.constants import LANGUAGE_TIMEZONE_MAPPING, SUPPORTED_LANGUAGES
-=======
 from ...core.constants import LANGUAGE_TIMEZONE_MAPPING, SUPPORTED_LANGUAGES
->>>>>>> d4d8a075
 from ...utils.i18n_utils import (
     detect_browser_language,
     get_common_timezones,
