"""FastAPI application factory for ValueCell Server."""

import os
from contextlib import asynccontextmanager
from pathlib import Path

from fastapi import FastAPI
from fastapi.exceptions import RequestValidationError
from fastapi.middleware.cors import CORSMiddleware
from loguru import logger

from ...adapters.assets import get_adapter_manager
from ...utils.env import ensure_system_env_dir, get_system_env_path
from ..config.settings import get_settings
from ..db import init_database
from .exceptions import (
    APIException,
    api_exception_handler,
    general_exception_handler,
    validation_exception_handler,
)
from .routers.agent import create_agent_router
from .routers.agent_stream import create_agent_stream_router
from .routers.conversation import create_conversation_router
from .routers.i18n import create_i18n_router
from .routers.models import create_models_router

# from .routers.strategy_alias import create_strategy_alias_router
from .routers.strategy_api import create_strategy_api_router

# from .routers.strategy_agent import create_strategy_agent_router
from .routers.system import create_system_router
from .routers.task import create_task_router
from .routers.user_profile import create_user_profile_router
from .routers.watchlist import create_watchlist_router

# from .routers.strategy import create_strategy_router
from .schemas import AppInfoData, SuccessResponse


def _ensure_system_env_and_load() -> None:
    """Ensure the system `.env` exists and is loaded; use only the system path.

    Behavior:
    - If the system `.env` exists, load it with `override=True`.
    - If not, and the repository has `.env.example`, copy it to the system path and then load.
    - Do not create or load the repository root `.env`.
    """
    try:
        repo_root = Path(__file__).resolve().parents[4]
        sys_env = get_system_env_path()
        example_file = repo_root / ".env.example"

        try:
            import shutil

            if not sys_env.exists() and example_file.exists():
                ensure_system_env_dir()
                shutil.copy(example_file, sys_env)
        except Exception:
            pass

        # Load system .env into process environment
        if sys_env.exists():
            try:
                from dotenv import load_dotenv

                load_dotenv(sys_env, override=True)
            except Exception:
                # Fallback manual parsing
                try:
                    with open(sys_env, "r", encoding="utf-8") as f:
                        for line in f:
                            line = line.strip()
                            if line and not line.startswith("#") and "=" in line:
                                key, value = line.split("=", 1)
                                key = key.strip()
                                value = value.strip()
                                if (value.startswith('"') and value.endswith('"')) or (
                                    value.startswith("'") and value.endswith("'")
                                ):
                                    value = value[1:-1]
                                os.environ[key] = value
                except Exception:
                    pass
    except Exception:
        # Do not block app creation if any step fails
        pass


def create_app() -> FastAPI:
    """Create and configure FastAPI application."""
    # Ensure .env exists and is loaded before reading settings
    _ensure_system_env_and_load()
    settings = get_settings()

    @asynccontextmanager
    async def lifespan(app: FastAPI):
        # Startup
        logger.info(
            f"ValueCell Server starting up on {settings.API_HOST}:{settings.API_PORT}..."
        )

        # Initialize database tables
        try:
            logger.info("Initializing database tables...")
            success = init_database(force=False)
            if success:
                logger.info("✓ Database initialized")
            else:
                logger.info("✗ Database initialization reported failure")
        except Exception as e:
            logger.info(f"✗ Database initialization error: {e}")

        # Initialize and configure adapters
        try:
            logger.info("Configuring data adapters...")
            manager = get_adapter_manager()

            # Configure Yahoo Finance (free, no API key required)
            try:
                manager.configure_yfinance()
                logger.info("✓ Yahoo Finance adapter configured")
            except Exception as e:
                logger.info(f"✗ Yahoo Finance adapter failed: {e}")

            # Configure AKShare (free, no API key required, optimized)
            try:
                manager.configure_akshare()
                logger.info("✓ AKShare adapter configured (optimized)")
            except Exception as e:
                logger.info(f"✗ AKShare adapter failed: {e}")

<<<<<<< HEAD
            # Configure BaoStock (free, no API key required)
            try:
                manager.configure_baostock()
                print("✓ BaoStock adapter configured")
            except Exception as e:
                print(f"✗ BaoStock adapter failed: {e}")

            print("Data adapters configuration completed")
=======
            logger.info("Data adapters configuration completed")
>>>>>>> 89da6f99

        except Exception as e:
            logger.info(f"Error configuring adapters: {e}")

        yield
        # Shutdown
        logger.info("ValueCell Server shutting down...")

    app = FastAPI(
        title="ValueCell Server API",
        description="A community-driven, multi-agent platform for financial applications",
        version=settings.APP_VERSION,
        lifespan=lifespan,
        docs_url="/docs" if settings.API_DEBUG else None,
        redoc_url="/redoc" if settings.API_DEBUG else None,
    )

    # Add exception handlers
    _add_exception_handlers(app)

    # Add middleware
    _add_middleware(app, settings)

    # Add routes
    _add_routes(app, settings)

    return app


def _add_middleware(app: FastAPI, settings) -> None:
    """Add middleware to the application."""
    # CORS middleware
    app.add_middleware(
        CORSMiddleware,
        allow_origins=settings.CORS_ORIGINS,
        allow_credentials=True,
        allow_methods=["*"],
        allow_headers=["*"],
    )

    # Custom logging middleware removed


def _add_exception_handlers(app: FastAPI) -> None:
    """Add exception handlers to the application."""
    app.add_exception_handler(APIException, api_exception_handler)
    app.add_exception_handler(RequestValidationError, validation_exception_handler)
    app.add_exception_handler(Exception, general_exception_handler)


API_PREFIX = "/api/v1"


def _add_routes(app: FastAPI, settings) -> None:
    """Add routes to the application."""

    # Root endpoint
    @app.get("/", response_model=SuccessResponse[AppInfoData])
    async def home_page():
        return SuccessResponse.create(
            data=AppInfoData(
                name=settings.APP_NAME,
                version=settings.APP_VERSION,
                environment=settings.APP_ENVIRONMENT,
            ),
            msg="Welcome to ValueCell Server API",
        )

    @app.get(f"{API_PREFIX}/healthz", response_model=SuccessResponse)
    async def health_check():
        return SuccessResponse.create(msg="Welcome to ValueCell!")

    # Include i18n router
    app.include_router(create_i18n_router(), prefix=API_PREFIX)

    # Include system router
    app.include_router(create_system_router(), prefix=API_PREFIX)

    # Include models router
    app.include_router(create_models_router(), prefix=API_PREFIX)

    # Include watchlist router
    app.include_router(create_watchlist_router(), prefix=API_PREFIX)

    # Include conversation router
    app.include_router(create_conversation_router(), prefix=API_PREFIX)

    # Include user profile router
    app.include_router(create_user_profile_router(), prefix=API_PREFIX)

    # Include agent stream router
    app.include_router(create_agent_stream_router(), prefix=API_PREFIX)

    # Include aggregated strategy API router (strategies + strategy agent)
    app.include_router(create_strategy_api_router(), prefix=API_PREFIX)

    # Include agent router
    app.include_router(create_agent_router(), prefix=API_PREFIX)

    # Include task router
    app.include_router(create_task_router(), prefix=API_PREFIX)

    # Include trading router
    try:
        from .routers.trading import create_trading_router

        app.include_router(create_trading_router(), prefix=API_PREFIX)
    except Exception as e:
        logger.info(f"Skip trading router because of import error: {e}")


# For uvicorn
app = create_app()<|MERGE_RESOLUTION|>--- conflicted
+++ resolved
@@ -131,7 +131,6 @@
             except Exception as e:
                 logger.info(f"✗ AKShare adapter failed: {e}")
 
-<<<<<<< HEAD
             # Configure BaoStock (free, no API key required)
             try:
                 manager.configure_baostock()
@@ -140,9 +139,7 @@
                 print(f"✗ BaoStock adapter failed: {e}")
 
             print("Data adapters configuration completed")
-=======
             logger.info("Data adapters configuration completed")
->>>>>>> 89da6f99
 
         except Exception as e:
             logger.info(f"Error configuring adapters: {e}")
