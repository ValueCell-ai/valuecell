"""ValueCell Asset Data Adapter Module.

This module provides a comprehensive system for managing financial asset data
across multiple data sources with support for internationalization and user
watchlists.

Key Features:
- Multi-source data adapters (Yahoo Finance, TuShare, CoinMarketCap, etc.)
- Standardized asset representation with ticker format [EXCHANGE]:[SYMBOL]
- User watchlist management with persistent storage
- Internationalization support for asset names and UI text
- Real-time and historical price data
- Asset search across different markets and types

Usage Example:
    ```python
    from valuecell.adapters.assets import (
        get_adapter_manager, get_watchlist_manager
    )
    from valuecell.services.assets import (
        get_asset_service, search_assets, add_to_watchlist
    )

    # Search for assets (now via service layer)
    results = search_assets("AAPL", language="zh-Hans")

    # Add to watchlist (now via service layer)
    add_to_watchlist(user_id="user123", ticker="NASDAQ:AAPL")
    ```
"""

from .akshare_adapter import AKShareAdapter

# Base adapter classes
from .base import (
    AdapterError,
    AuthenticationError,
    BaseDataAdapter,
    DataNotAvailableError,
    InvalidTickerError,
    RateLimitError,
    TickerConverter,
)
<<<<<<< HEAD

# Internationalization support
from .i18n_integration import (
    AssetI18nService,
    get_asset_i18n_service,
    reset_asset_i18n_service,
)
=======
from .coinmarketcap_adapter import CoinMarketCapAdapter
from .finnhub_adapter import FinnhubAdapter
>>>>>>> d4d8a075

# Internationalization support
from .i18n_integration import (
    AssetI18nService,
    get_asset_i18n_service,
    reset_asset_i18n_service,
)

# Management and coordination
from .manager import (
    AdapterManager,
    WatchlistManager,
    get_adapter_manager,
    get_watchlist_manager,
    reset_managers,
)
from .tushare_adapter import TuShareAdapter

# Core types and data structures
from .types import (
    Asset,
    AssetPrice,
    AssetSearchQuery,
    AssetSearchResult,
    AssetType,
    DataSource,
    LocalizedName,
    MarketInfo,
    MarketStatus,
    Watchlist,
    WatchlistItem,
)

# Specific adapter implementations
from .yfinance_adapter import YFinanceAdapter

# Note: High-level asset service functions have been moved to valuecell.services.assets
# Import from there for asset search, price retrieval, and watchlist operations

__version__ = "1.0.0"

__all__ = [
    # Types
    "Asset",
    "AssetPrice",
    "AssetSearchResult",
    "AssetSearchQuery",
    "AssetType",
    "MarketStatus",
    "DataSource",
    "MarketInfo",
    "LocalizedName",
    "Watchlist",
    "WatchlistItem",
    # Base classes
    "BaseDataAdapter",
    "TickerConverter",
    "AdapterError",
    "RateLimitError",
    "DataNotAvailableError",
    "AuthenticationError",
    "InvalidTickerError",
    # Adapters
    "YFinanceAdapter",
    "AKShareAdapter",
    # Managers
    "AdapterManager",
    "WatchlistManager",
    "get_adapter_manager",
    "get_watchlist_manager",
    "reset_managers",
    # I18n
    "AssetI18nService",
    "get_asset_i18n_service",
    "reset_asset_i18n_service",
]<|MERGE_RESOLUTION|>--- conflicted
+++ resolved
@@ -30,9 +30,12 @@
 """
 
 from .akshare_adapter import AKShareAdapter
+from .akshare_adapter import AKShareAdapter
 
 # Base adapter classes
 from .base import (
+    AdapterError,
+    AuthenticationError,
     AdapterError,
     AuthenticationError,
     BaseDataAdapter,
@@ -40,19 +43,9 @@
     InvalidTickerError,
     RateLimitError,
     TickerConverter,
+    RateLimitError,
+    TickerConverter,
 )
-<<<<<<< HEAD
-
-# Internationalization support
-from .i18n_integration import (
-    AssetI18nService,
-    get_asset_i18n_service,
-    reset_asset_i18n_service,
-)
-=======
-from .coinmarketcap_adapter import CoinMarketCapAdapter
-from .finnhub_adapter import FinnhubAdapter
->>>>>>> d4d8a075
 
 # Internationalization support
 from .i18n_integration import (
@@ -69,7 +62,6 @@
     get_watchlist_manager,
     reset_managers,
 )
-from .tushare_adapter import TuShareAdapter
 
 # Core types and data structures
 from .types import (
