from typing import Optional

from typing_extensions import Literal

from valuecell.core.types import (
    BaseResponseDataPayload,
    CommonResponseEvent,
    ComponentGeneratorResponse,
    ComponentGeneratorResponseDataPayload,
    ConversationItem,
    ConversationStartedResponse,
    DoneResponse,
    MessageResponse,
    NotifyResponseEvent,
    PlanFailedResponse,
    PlanRequireUserInputResponse,
    ReasoningResponse,
    Role,
    StreamResponseEvent,
    SystemFailedResponse,
    SystemResponseEvent,
    TaskCompletedResponse,
    TaskFailedResponse,
    TaskStartedResponse,
    TaskStatusEvent,
    ThreadStartedResponse,
    ToolCallPayload,
    ToolCallResponse,
    UnifiedResponseData,
)
from valuecell.utils.uuid import generate_item_id, generate_uuid


class ResponseFactory:
    def from_conversation_item(self, item: ConversationItem):
        """Reconstruct a BaseResponse from a persisted ConversationItem.

        This method maps the stored event enum to the appropriate response
        subtype, attempts to parse the stored payload JSON into the
        corresponding payload model, and preserves the original `item_id` so
        callers can correlate the reconstructed response with the persisted
        conversation item.

        Args:
            item: The persisted ConversationItem to convert.

        Returns:
            An instance of a `BaseResponse` subtype (e.g., MessageResponse,
            ReasoningResponse, ThreadStartedResponse) corresponding to the
            stored event.
        """

        # Coerce enums that may have been persisted as strings
        ev = item.event
        if isinstance(ev, str):
            for enum_cls in (
                SystemResponseEvent,
                StreamResponseEvent,
                NotifyResponseEvent,
                CommonResponseEvent,
                TaskStatusEvent,
            ):
                try:
                    ev = enum_cls(ev)  # type: ignore[arg-type]
                    break
                except Exception:
                    continue

        role = item.role
        if isinstance(role, str):
            try:
                role = Role(role)
            except Exception:
                role = Role.AGENT

        # Helpers for payload parsing
        def parse_payload_as(model_cls):
            raw = item.payload
            if raw is None:
                return None
            try:
                return model_cls.model_validate_json(raw)
            except Exception:
                # Fallback to plain text payload
                try:
                    return BaseResponseDataPayload(content=str(raw))
                except Exception:
                    return None

        # Base UnifiedResponseData builder
        def make_data(payload=None):
            return UnifiedResponseData(
                conversation_id=item.conversation_id,
                thread_id=item.thread_id,
                task_id=item.task_id,
                payload=payload,
                role=role,
                item_id=item.item_id,
                agent_name=item.agent_name,
            )

        # ----- System-level events -----
        if ev == SystemResponseEvent.THREAD_STARTED:
            payload = parse_payload_as(BaseResponseDataPayload)
            return ThreadStartedResponse(data=make_data(payload))

        if ev == SystemResponseEvent.PLAN_REQUIRE_USER_INPUT:
            payload = parse_payload_as(BaseResponseDataPayload)
            return PlanRequireUserInputResponse(data=make_data(payload))

        # ----- Stream/notify/common events -----
        if ev == StreamResponseEvent.MESSAGE_CHUNK:
            payload = parse_payload_as(BaseResponseDataPayload)
            return MessageResponse(
                event=StreamResponseEvent.MESSAGE_CHUNK, data=make_data(payload)
            )

        if ev == NotifyResponseEvent.MESSAGE:
            payload = parse_payload_as(BaseResponseDataPayload)
            return MessageResponse(
                event=NotifyResponseEvent.MESSAGE, data=make_data(payload)
            )

        if ev in (
            StreamResponseEvent.REASONING,
            StreamResponseEvent.REASONING_STARTED,
            StreamResponseEvent.REASONING_COMPLETED,
        ):
            payload = parse_payload_as(BaseResponseDataPayload)
            # ReasoningResponse accepts optional payload
            return ReasoningResponse(event=ev, data=make_data(payload))

        if ev == CommonResponseEvent.COMPONENT_GENERATOR:
            payload = parse_payload_as(ComponentGeneratorResponseDataPayload)
            return ComponentGeneratorResponse(data=make_data(payload))

        if ev in (
            StreamResponseEvent.TOOL_CALL_STARTED,
            StreamResponseEvent.TOOL_CALL_COMPLETED,
        ):
            payload = parse_payload_as(ToolCallPayload)
            return ToolCallResponse(event=ev, data=make_data(payload))

        raise ValueError(
            f"Unsupported event type: {ev} when processing conversation item."
        )

    def conversation_started(self, conversation_id: str) -> ConversationStartedResponse:
        """Build a `ConversationStartedResponse` for a given conversation id.

        Args:
            conversation_id: The id of the conversation that started.

        Returns:
            ConversationStartedResponse with system role and the conversation id.
        """
        return ConversationStartedResponse(
            data=UnifiedResponseData(conversation_id=conversation_id, role=Role.SYSTEM)
        )

    def thread_started(
        self, conversation_id: str, thread_id: str, user_query: str
    ) -> ThreadStartedResponse:
        """Create a `ThreadStartedResponse` for a new conversational thread.

        Args:
            conversation_id: Conversation the thread belongs to.
            thread_id: Newly generated thread identifier.
            user_query: The user's original query that started this thread.

        Returns:
            ThreadStartedResponse populated with a synthetic ask task id and
            the user's query as payload.
        """
        return ThreadStartedResponse(
            data=UnifiedResponseData(
                conversation_id=conversation_id,
                thread_id=thread_id,
                task_id=generate_uuid("ask"),
                payload=BaseResponseDataPayload(content=user_query),
                role=Role.USER,
            )
        )

    def system_failed(self, conversation_id: str, content: str) -> SystemFailedResponse:
        """Return a system-level failure response.

        Args:
            conversation_id: Conversation where the failure occurred.
            content: Human-readable failure message.

        Returns:
            SystemFailedResponse with the provided content.
        """
        return SystemFailedResponse(
            data=UnifiedResponseData(
                conversation_id=conversation_id,
                payload=BaseResponseDataPayload(content=content),
                role=Role.SYSTEM,
            )
        )

    def done(
        self, conversation_id: str, thread_id: Optional[str] = None
    ) -> DoneResponse:
        """Return a terminal DoneResponse for the conversation/thread.

        Args:
            conversation_id: The conversation id.
            thread_id: Optional thread id this done message corresponds to.

        Returns:
            A DoneResponse indicating the end of a response stream.
        """
        return DoneResponse(
            data=UnifiedResponseData(
                conversation_id=conversation_id,
                thread_id=thread_id,
                role=Role.SYSTEM,
            )
        )

    def plan_require_user_input(
        self, conversation_id: str, thread_id: str, content: str
    ) -> PlanRequireUserInputResponse:
        """Build a PlanRequireUserInputResponse prompting the user for info.

        Args:
            conversation_id: Conversation id awaiting user input.
            thread_id: Thread id for the pending prompt.
            content: Prompt text to present to the user.

        Returns:
            PlanRequireUserInputResponse populated with the prompt.
        """
        return PlanRequireUserInputResponse(
            data=UnifiedResponseData(
                conversation_id=conversation_id,
                thread_id=thread_id,
                payload=BaseResponseDataPayload(content=content),
                role=Role.SYSTEM,
            )
        )

    def plan_failed(
        self, conversation_id: str, thread_id: str, content: str
    ) -> PlanFailedResponse:
        """Return a PlanFailedResponse describing why planning failed.

        Args:
            conversation_id: Conversation the failed plan belongs to.
            thread_id: Thread id associated with the plan.
            content: Human-readable reason for failure.

        Returns:
            PlanFailedResponse with the provided reason.
        """
        return PlanFailedResponse(
            data=UnifiedResponseData(
                conversation_id=conversation_id,
                thread_id=thread_id,
                payload=BaseResponseDataPayload(content=content),
                role=Role.SYSTEM,
            )
        )

    def task_failed(
        self,
        conversation_id: str,
        thread_id: str,
        task_id: str,
        content: str,
        agent_name: Optional[str] = None,
    ) -> TaskFailedResponse:
        """Create a TaskFailedResponse for a failed task execution.

        Args:
            conversation_id: Conversation the task belongs to.
            thread_id: Thread id the task was running in.
            task_id: Identifier of the failed task.
            content: Failure message or error details.

        Returns:
            TaskFailedResponse populated with failure details.
        """
        return TaskFailedResponse(
            data=UnifiedResponseData(
                conversation_id=conversation_id,
                thread_id=thread_id,
                task_id=task_id,
                payload=BaseResponseDataPayload(content=content),
                role=Role.AGENT,
                agent_name=agent_name,
            )
        )

    def task_started(
        self,
        conversation_id: str,
        thread_id: str,
        task_id: str,
        agent_name: Optional[str] = None,
    ) -> TaskStartedResponse:
        """Return a TaskStartedResponse indicating a task has begun execution.

        Args:
            conversation_id: Conversation id for the task.
            thread_id: Thread id where the task runs.
            task_id: The task identifier.

        Returns:
            TaskStartedResponse with agent role.
        """
        return TaskStartedResponse(
            data=UnifiedResponseData(
                conversation_id=conversation_id,
                thread_id=thread_id,
                task_id=task_id,
                role=Role.AGENT,
                agent_name=agent_name,
            ),
        )

    def task_completed(
        self,
        conversation_id: str,
        thread_id: str,
        task_id: str,
        agent_name: Optional[str] = None,
    ) -> TaskCompletedResponse:
        """Create a TaskCompletedResponse signalling successful completion.

        Args:
            conversation_id: Conversation id for the task.
            thread_id: Thread id where the task ran.
            task_id: The completed task identifier.

        Returns:
            TaskCompletedResponse with agent role.
        """
        return TaskCompletedResponse(
            data=UnifiedResponseData(
                conversation_id=conversation_id,
                thread_id=thread_id,
                task_id=task_id,
                role=Role.AGENT,
                agent_name=agent_name,
            ),
        )

    def tool_call(
        self,
        conversation_id: str,
        thread_id: str,
        task_id: str,
        event: Literal[
            StreamResponseEvent.TOOL_CALL_STARTED,
            StreamResponseEvent.TOOL_CALL_COMPLETED,
        ],
        tool_call_id: str,
        tool_name: str,
        tool_result: Optional[str] = None,
        agent_name: Optional[str] = None,
    ) -> ToolCallResponse:
        """Build a ToolCallResponse representing a tool invocation/result.

        Args:
            conversation_id: Conversation id.
            thread_id: Thread id.
            task_id: Task id associated with the tool call.
            event: The tool call event enum (started/completed).
            tool_call_id: Identifier for this tool call.
            tool_name: Name of the tool invoked.
            tool_result: Optional textual result returned by the tool.

        Returns:
            ToolCallResponse containing a ToolCallPayload.
        """
        return ToolCallResponse(
            event=event,
            data=UnifiedResponseData(
                conversation_id=conversation_id,
                thread_id=thread_id,
                task_id=task_id,
                payload=ToolCallPayload(
                    tool_call_id=tool_call_id,
                    tool_name=tool_name,
                    tool_result=tool_result,
                ),
                role=Role.AGENT,
                agent_name=agent_name,
                item_id=tool_call_id,
            ),
        )

    def message_response_general(
        self,
        event: Literal[StreamResponseEvent.MESSAGE_CHUNK, NotifyResponseEvent.MESSAGE],
        conversation_id: str,
        thread_id: str,
        task_id: str,
        content: str,
        item_id: Optional[str] = None,
        agent_name: Optional[str] = None,
    ) -> MessageResponse:
        """Create a generic message response used for both stream and notify.

        Args:
            event: Either StreamResponseEvent.MESSAGE_CHUNK or
                NotifyResponseEvent.MESSAGE.
            conversation_id: Conversation id.
            thread_id: Thread id.
            task_id: Task id.
            content: Textual content of the message.
            item_id: Optional stable paragraph/item id; generated if omitted.

        Returns:
            MessageResponse containing the provided content and meta.
        """
        return MessageResponse(
            event=event,
            data=UnifiedResponseData(
                conversation_id=conversation_id,
                thread_id=thread_id,
                task_id=task_id,
                payload=BaseResponseDataPayload(
                    content=content,
                ),
                role=Role.AGENT,
                item_id=item_id or generate_item_id(),
                agent_name=agent_name,
            ),
        )

    def reasoning(
        self,
        conversation_id: str,
        thread_id: str,
        task_id: str,
        event: Literal[
            StreamResponseEvent.REASONING,
            StreamResponseEvent.REASONING_STARTED,
            StreamResponseEvent.REASONING_COMPLETED,
        ],
        content: Optional[str] = None,
        agent_name: Optional[str] = None,
    ) -> ReasoningResponse:
        """Build a reasoning response used to convey model chain-of-thought.

        Args:
            conversation_id: Conversation id.
            thread_id: Thread id.
            task_id: Task id.
            event: One of the reasoning-related stream events.
            content: Optional textual reasoning content.

        Returns:
            ReasoningResponse with optional payload.
        """
        return ReasoningResponse(
            event=event,
            data=UnifiedResponseData(
                conversation_id=conversation_id,
                thread_id=thread_id,
                task_id=task_id,
                payload=(BaseResponseDataPayload(content=content) if content else None),
                role=Role.AGENT,
                agent_name=agent_name,
            ),
        )

    def component_generator(
        self,
        conversation_id: str,
        thread_id: str,
        task_id: str,
        content: str,
        component_type: str,
        item_id: Optional[str] = None,
<<<<<<< HEAD
        agent_name: Optional[str] = None,
=======
        component_id: Optional[str] = None,
>>>>>>> fd0a3f61
    ) -> ComponentGeneratorResponse:
        """Create a ComponentGeneratorResponse for UI component generation.

        Args:
            conversation_id: Conversation id.
            thread_id: Thread id.
            task_id: Task id.
            content: Serialized component content (e.g., markup or json).
            component_type: Free-form type string for the generated component.
            item_id: Optional stable paragraph/item id; generated if omitted.
            component_id: Optional component id that overrides item_id for replace behavior.

        Returns:
            ComponentGeneratorResponse wrapping the payload.
        """
        # Priority: component_id > item_id > auto-generated
        final_item_id = component_id or item_id or generate_item_id()

        return ComponentGeneratorResponse(
            data=UnifiedResponseData(
                conversation_id=conversation_id,
                thread_id=thread_id,
                task_id=task_id,
                payload=ComponentGeneratorResponseDataPayload(
                    content=content,
                    component_type=component_type,
                ),
                role=Role.AGENT,
<<<<<<< HEAD
                item_id=item_id or generate_item_id(),
                agent_name=agent_name,
=======
                item_id=final_item_id,
>>>>>>> fd0a3f61
            ),
        )<|MERGE_RESOLUTION|>--- conflicted
+++ resolved
@@ -476,12 +476,8 @@
         task_id: str,
         content: str,
         component_type: str,
-        item_id: Optional[str] = None,
-<<<<<<< HEAD
-        agent_name: Optional[str] = None,
-=======
         component_id: Optional[str] = None,
->>>>>>> fd0a3f61
+        agent_name: Optional[str] = None,
     ) -> ComponentGeneratorResponse:
         """Create a ComponentGeneratorResponse for UI component generation.
 
@@ -497,9 +493,6 @@
         Returns:
             ComponentGeneratorResponse wrapping the payload.
         """
-        # Priority: component_id > item_id > auto-generated
-        final_item_id = component_id or item_id or generate_item_id()
-
         return ComponentGeneratorResponse(
             data=UnifiedResponseData(
                 conversation_id=conversation_id,
@@ -510,11 +503,7 @@
                     component_type=component_type,
                 ),
                 role=Role.AGENT,
-<<<<<<< HEAD
-                item_id=item_id or generate_item_id(),
-                agent_name=agent_name,
-=======
-                item_id=final_item_id,
->>>>>>> fd0a3f61
+                item_id=component_id or generate_item_id(),
+                agent_name=agent_name,
             ),
         )