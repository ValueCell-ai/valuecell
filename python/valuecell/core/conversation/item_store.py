--- conflicted
+++ resolved
@@ -7,11 +7,7 @@
 
 import aiosqlite
 
-<<<<<<< HEAD
-from valuecell.core.types import ConversationItem, Role
-=======
 from valuecell.core.types import ConversationItem, ConversationItemEvent, Role
->>>>>>> d4d8a075
 
 
 class ItemStore(ABC):
