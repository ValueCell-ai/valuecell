from abc import ABC, abstractmethod
from enum import Enum
from typing import AsyncGenerator, Callable, Dict, List, Literal, Optional, Union

from a2a.types import Task, TaskArtifactUpdateEvent, TaskStatusUpdateEvent
from pydantic import BaseModel, Field

from valuecell.utils.uuid import generate_item_id


class UserInputMetadata(BaseModel):
    """Metadata associated with user input"""

    conversation_id: Optional[str] = Field(
        None, description="Conversation ID for this request"
    )
    user_id: str = Field(..., description="User ID who made this request")


class UserInput(BaseModel):
    """Unified abstraction for user input containing all necessary parameters"""

    query: str = Field(..., description="The actual user input text")
    target_agent_name: Optional[str] = Field(
        None, description="Specific agent name to use for processing this input"
    )
    meta: UserInputMetadata = Field(
        ..., description="Metadata associated with the user input"
    )

    class Config:
        """Pydantic configuration"""

        frozen = False
        extra = "forbid"


class SystemResponseEvent(str, Enum):
    """Events related to system-level responses and status updates."""

    CONVERSATION_STARTED = "conversation_started"
    THREAD_STARTED = "thread_started"
    PLAN_REQUIRE_USER_INPUT = "plan_require_user_input"
    PLAN_FAILED = "plan_failed"
    SYSTEM_FAILED = "system_failed"
    DONE = "done"


class TaskStatusEvent(str, Enum):
    """Events related to task lifecycle status changes."""

    TASK_STARTED = "task_started"
    TASK_COMPLETED = "task_completed"
    TASK_FAILED = "task_failed"
    TASK_CANCELLED = "task_cancelled"


class CommonResponseEvent(str, Enum):
    """Common response events shared across different response types."""

    COMPONENT_GENERATOR = "component_generator"


class StreamResponseEvent(str, Enum):
    """Events specific to streaming agent responses."""

    MESSAGE_CHUNK = "message_chunk"
    TOOL_CALL_STARTED = "tool_call_started"
    TOOL_CALL_COMPLETED = "tool_call_completed"
    REASONING_STARTED = "reasoning_started"
    REASONING = "reasoning"
    REASONING_COMPLETED = "reasoning_completed"


class NotifyResponseEvent(str, Enum):
    """Events specific to notification agent responses."""

    MESSAGE = "message"


class StreamResponse(BaseModel):
    """Response model for streaming agent responses.

    Used by agents that stream progress, tool calls, reasoning, or
    component-generation updates. `event` determines how the response
    should be interpreted.
    """

    content: Optional[str] = Field(
        None,
        description="The content of the stream response, typically a chunk of data or message.",
    )
    event: StreamResponseEvent | TaskStatusEvent | CommonResponseEvent = Field(
        ...,
        description="The type of stream response, indicating its purpose or content nature.",
    )
    metadata: Optional[dict] = Field(
        None,
        description="Optional metadata providing additional context about the response",
    )


class NotifyResponse(BaseModel):
    """Response model for notification agent responses"""

    content: str = Field(
        ...,
        description="The content of the notification response",
    )
    event: NotifyResponseEvent | TaskStatusEvent | CommonResponseEvent = Field(
        ...,
        description="The type of notification response",
    )


class ToolCallPayload(BaseModel):
    """Payload describing a tool call made by an agent.

    Contains identifiers and optional result content produced by the tool.
    """

    tool_call_id: str = Field(..., description="Unique ID for the tool call")
    tool_name: str = Field(..., description="Name of the tool being called")
    tool_result: Optional[str] = Field(
        None,
        description="The content returned from the tool call, if any.",
    )


class BaseResponseDataPayload(BaseModel, ABC):
    """Base class for response data payloads."""

    content: Optional[str] = Field(None, description="The message content")


class ComponentGeneratorResponseDataPayload(BaseResponseDataPayload):
    """Payload for responses that generate UI components.

    `component_type` describes the kind of component produced.

    Note: To enable component replacement behavior, pass a `component_id`
    via the StreamResponse metadata. This will override the auto-generated
    item_id, allowing the frontend to replace components with matching IDs.
    """

    component_type: str = Field(..., description="The component type")


class ComponentType(str, Enum):
    """Component type enumeration."""

    REPORT = "report"
    PROFILE = "profile"
<<<<<<< HEAD
    SUBAGENT_CONVERSATION = "subagent_conversation"


class SubagentConversationPhase(str, Enum):
    """Phases for subagent conversation component."""

    START = "start"
    END = "end"
=======
    FILTERED_LINE_CHART = "filtered_line_chart"
    FILTERED_CARD_PUSH_NOTIFICATION = "filtered_card_push_notification"
>>>>>>> fd0a3f61


class ReportComponentData(BaseModel):
    """Report component data payload."""

    title: str = Field(
        ..., description="The report title, used by UI to display the report title"
    )
    data: str = Field(..., description="The report data")
    url: Optional[str] = Field(None, description="The report URL")
    create_time: str = Field(
        ..., description="The report create time, UTC time, YYYY-MM-DD HH:MM:SS format"
    )


class FilteredLineChartComponentData(BaseModel):
    """Filtered line chart component data payload.
    Data format:
    [
        ['x_axis_name', 'value1', 'value2', 'value3', 'value4'],
        ['timestamp1', value1, value2, value3, value4],
        ['timestamp2', value1, value2, value3, value4],
        ['timestamp3', value1, value2, value3, value4],
    ]
    """

    title: str = Field(
        ...,
        description="The line chart title, used by UI to display the line chart title",
    )
    data: str = Field(
        ...,
        description="The line chart data, format: [['x_axis_value', 'value1', 'value2', 'value3', 'value4'], ['x_axis_value', value1, value2, value3, value4], ...]",
    )
    create_time: str = Field(
        ...,
        description="The line chart create time, UTC time, YYYY-MM-DD HH:MM:SS format",
    )


class FilteredCardPushNotificationComponentData(BaseModel):
    """Filtered card push notification component data payload."""

    title: str = Field(
        ...,
        description="The card push notification title, used by UI to display the card push notification title",
    )
    data: str = Field(..., description="The card push notification data")
    filters: List[str] = Field(..., description="The card push notification filters")
    table_title: str = Field(..., description="The card push notification table title")
    create_time: str = Field(
        ...,
        description="The card push notification create time, UTC time, YYYY-MM-DD HH:MM:SS format",
    )


ResponsePayload = Union[
    BaseResponseDataPayload,
    ComponentGeneratorResponseDataPayload,
    ToolCallPayload,
]


ConversationItemEvent = Union[
    StreamResponseEvent,
    NotifyResponseEvent,
    SystemResponseEvent,
    CommonResponseEvent,
    TaskStatusEvent,
]


class Role(str, Enum):
    """Message role enumeration."""

    USER = "user"
    AGENT = "agent"
    SYSTEM = "system"


class ConversationItem(BaseModel):
    """Message item structure for conversation history.

    Represents a single message/event within a conversation and stores
    identifiers, role, event type and payload.
    """

    item_id: str = Field(..., description="Unique message identifier")
    role: Role = Field(..., description="Role of the message sender")
    agent_name: Optional[str] = Field(
        None, description="Name of the agent that sent this message"
    )
    event: ConversationItemEvent = Field(..., description="Event type of the message")
    conversation_id: str = Field(
        ..., description="Conversation ID this message belongs to"
    )
    thread_id: Optional[str] = Field(None, description="Thread ID if part of a thread")
    task_id: Optional[str] = Field(
        None, description="Task ID if associated with a task"
    )
    payload: str = Field(..., description="The actual message payload")


class UnifiedResponseData(BaseModel):
    """Unified response data structure with optional hierarchy fields.

    Field names are preserved to maintain JSON compatibility when using
    model_dump(exclude_none=True).
    """

    conversation_id: str = Field(..., description="Unique ID for the conversation")
    thread_id: Optional[str] = Field(
        None, description="Unique ID for the message thread"
    )
    task_id: Optional[str] = Field(None, description="Unique ID for the task")
    agent_name: Optional[str] = Field(
        None, description="Name of the agent associated with this response"
    )
    payload: Optional[ResponsePayload] = Field(
        None, description="The message data payload"
    )
    role: Role = Field(..., description="The role of the message sender")
    item_id: str = Field(default_factory=generate_item_id)


class BaseResponse(BaseModel, ABC):
    """Top-level response envelope used for all events.

    Subclasses narrow the `event` literal and `data` payload for specific
    response kinds (message, task updates, system events, etc.).
    """

    event: ConversationItemEvent = Field(
        ..., description="The event type of the response"
    )
    data: UnifiedResponseData = Field(
        ..., description="The data payload of the response"
    )


class ConversationStartedResponse(BaseResponse):
    """Response indicating a conversation has started."""

    event: Literal[SystemResponseEvent.CONVERSATION_STARTED] = Field(
        SystemResponseEvent.CONVERSATION_STARTED,
        description="The event type of the response",
    )


class ThreadStartedResponse(BaseResponse):
    """Response indicating a thread has started."""

    event: Literal[SystemResponseEvent.THREAD_STARTED] = Field(
        SystemResponseEvent.THREAD_STARTED,
        description="The event type of the response",
    )


class PlanRequireUserInputResponse(BaseResponse):
    """Response indicating the execution plan requires user input."""

    event: Literal[SystemResponseEvent.PLAN_REQUIRE_USER_INPUT] = Field(
        SystemResponseEvent.PLAN_REQUIRE_USER_INPUT,
        description="The event type of the response",
    )
    data: UnifiedResponseData = Field(..., description="The plan data payload")


class MessageResponse(BaseResponse):
    """Response containing a message payload (streamed or notified)."""

    event: Literal[
        StreamResponseEvent.MESSAGE_CHUNK,
        NotifyResponseEvent.MESSAGE,
    ] = Field(..., description="The event type of the response")
    data: UnifiedResponseData = Field(..., description="The complete message content")


class ComponentGeneratorResponse(BaseResponse):
    """Response that carries component generation data for UI rendering."""

    event: Literal[CommonResponseEvent.COMPONENT_GENERATOR] = Field(
        CommonResponseEvent.COMPONENT_GENERATOR,
        description="The event type of the response",
    )
    data: UnifiedResponseData = Field(..., description="The component generator data")


class ToolCallResponse(BaseResponse):
    """Response representing tool call lifecycle events."""

    event: Literal[
        StreamResponseEvent.TOOL_CALL_STARTED, StreamResponseEvent.TOOL_CALL_COMPLETED
    ] = Field(
        ...,
        description="The event type of the response",
    )
    data: UnifiedResponseData = Field(..., description="The task data payload")


class ReasoningResponse(BaseResponse):
    """Response containing intermediate reasoning events from the agent."""

    event: Literal[
        StreamResponseEvent.REASONING_STARTED,
        StreamResponseEvent.REASONING,
        StreamResponseEvent.REASONING_COMPLETED,
    ] = Field(..., description="The event type of the response")
    data: UnifiedResponseData = Field(..., description="The reasoning message content")


class DoneResponse(BaseResponse):
    """Response indicating a thread or conversation is done."""

    event: Literal[SystemResponseEvent.DONE] = Field(
        SystemResponseEvent.DONE, description="The event type of the response"
    )
    data: UnifiedResponseData = Field(..., description="The thread data payload")


class PlanFailedResponse(BaseResponse):
    """Response indicating a plan execution failure."""

    event: Literal[SystemResponseEvent.PLAN_FAILED] = Field(
        SystemResponseEvent.PLAN_FAILED, description="The event type of the response"
    )
    data: UnifiedResponseData = Field(..., description="The plan data payload")


class TaskStartedResponse(BaseResponse):
    """Response indicating a task has been started."""

    event: Literal[TaskStatusEvent.TASK_STARTED] = Field(
        TaskStatusEvent.TASK_STARTED, description="The event type of the response"
    )
    data: UnifiedResponseData = Field(..., description="The task data payload")


class TaskFailedResponse(BaseResponse):
    """Response indicating a task has failed."""

    event: Literal[TaskStatusEvent.TASK_FAILED] = Field(
        TaskStatusEvent.TASK_FAILED, description="The event type of the response"
    )
    data: UnifiedResponseData = Field(..., description="The task data payload")


class TaskCompletedResponse(BaseResponse):
    """Response indicating a task has completed successfully."""

    event: Literal[TaskStatusEvent.TASK_COMPLETED] = Field(
        TaskStatusEvent.TASK_COMPLETED, description="The event type of the response"
    )
    data: UnifiedResponseData = Field(..., description="The task data payload")


class SystemFailedResponse(BaseResponse):
    """Response indicating a system-level failure for the conversation."""

    event: Literal[SystemResponseEvent.SYSTEM_FAILED] = Field(
        SystemResponseEvent.SYSTEM_FAILED, description="The event type of the response"
    )
    data: UnifiedResponseData = Field(..., description="The conversation data payload")


class BaseAgent(ABC):
    """
    Abstract base class for all agents.
    """

    @abstractmethod
    async def stream(
        self,
        query: str,
        conversation_id: str,
        task_id: str,
        dependencies: Optional[Dict] = None,
    ) -> AsyncGenerator[StreamResponse, None]:
        """
        Process user queries and return streaming responses (user-initiated)

        Args:
            query: User query content
            conversation_id: Conversation ID
            task_id: Task ID
            dependencies: Optional dependencies containing language, timezone, and other context

        Yields:
            StreamResponse: Stream response containing content and completion status
        """
        raise NotImplementedError

    async def notify(
        self,
        query: str,
        conversation_id: str,
        task_id: str,
        dependencies: Optional[Dict] = None,
    ) -> AsyncGenerator[NotifyResponse, None]:
        """
        Send proactive notifications to subscribed users (agent-initiated)

        Args:
            query: User query content, can be empty for some agents
            conversation_id: Conversation ID for the notification
            user_id: Target user ID for the notification
            dependencies: Optional dependencies containing language, timezone, and other context

        Yields:
            NotifyResponse: Notification content and status
        """
        raise NotImplementedError


# Message response type for agent communication
RemoteAgentResponse = tuple[
    Task, Optional[TaskStatusUpdateEvent | TaskArtifactUpdateEvent]
]

NotificationCallbackType = Callable[[Task], None]<|MERGE_RESOLUTION|>--- conflicted
+++ resolved
@@ -151,8 +151,9 @@
 
     REPORT = "report"
     PROFILE = "profile"
-<<<<<<< HEAD
     SUBAGENT_CONVERSATION = "subagent_conversation"
+    FILTERED_LINE_CHART = "filtered_line_chart"
+    FILTERED_CARD_PUSH_NOTIFICATION = "filtered_card_push_notification"
 
 
 class SubagentConversationPhase(str, Enum):
@@ -160,10 +161,6 @@
 
     START = "start"
     END = "end"
-=======
-    FILTERED_LINE_CHART = "filtered_line_chart"
-    FILTERED_CARD_PUSH_NOTIFICATION = "filtered_card_push_notification"
->>>>>>> fd0a3f61
 
 
 class ReportComponentData(BaseModel):
