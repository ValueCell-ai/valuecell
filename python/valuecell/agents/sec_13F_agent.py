--- conflicted
+++ resolved
@@ -7,12 +7,7 @@
 from edgar import Company, set_identity
 from pydantic import BaseModel, Field, field_validator
 
-<<<<<<< HEAD
-# from valuecell.core.agent.decorator import serve
 from valuecell.core.types import BaseAgent
-=======
-from valuecell.core.agent.types import BaseAgent
->>>>>>> fdb7a6b4
 from valuecell.core.agent.decorator import create_wrapped_agent
 
 # Configure logging
