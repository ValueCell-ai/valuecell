--- conflicted
+++ resolved
@@ -2098,10 +2098,8 @@
 
 [package.dev-dependencies]
 dev = [
-<<<<<<< HEAD
-=======
     { name = "diff-cover" },
->>>>>>> d4d8a075
+    { name = "isort" },
     { name = "isort" },
     { name = "pytest" },
     { name = "pytest-asyncio" },
@@ -2109,6 +2107,10 @@
     { name = "ruff" },
 ]
 lint = [
+    { name = "ruff" },
+]
+style = [
+    { name = "isort" },
     { name = "ruff" },
 ]
 style = [
@@ -2147,10 +2149,8 @@
 
 [package.metadata.requires-dev]
 dev = [
-<<<<<<< HEAD
-=======
     { name = "diff-cover", specifier = ">=9.0.0" },
->>>>>>> d4d8a075
+    { name = "isort" },
     { name = "isort" },
     { name = "pytest", specifier = ">=7.4.0" },
     { name = "pytest-asyncio", specifier = ">=1.0.0" },
@@ -2158,6 +2158,10 @@
     { name = "ruff" },
 ]
 lint = [{ name = "ruff" }]
+style = [
+    { name = "isort" },
+    { name = "ruff" },
+]
 style = [
     { name = "isort" },
     { name = "ruff" },
