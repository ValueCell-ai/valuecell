--- conflicted
+++ resolved
@@ -1,8 +1,7 @@
 {
-<<<<<<< HEAD
-    "name": "Sec13FundAgent",
-    "url": "http://localhost:10001/",
-    "description": "Sec13FundAgent can analyze SEC filings like 10-Q, 10-K, 13-F and analyze stock holdings of institutional investment managers. It can chat about stock performance, financial metrics, and market trends or track specific stocks and provide updates.",
+    "name": "SecAgent",
+    "url": "http://localhost:10003/",
+    "description": "SecAgent can analyze SEC filings like 10-Q, 10-K, 13-F and analyze stock holdings of institutional investment managers. It can chat about stock performance, financial metrics, and market trends or track specific stocks and provide updates.",
     "skills": [
         {
             "id": "analyze_13f_filings",
@@ -82,9 +81,6 @@
             "tags": ["risk factors", "financial risk", "SEC filings"]
         }
     ],
-=======
-    "name": "SecAgent",
-    "url": "http://localhost:10003/",
->>>>>>> 90d18e34
+
     "enabled": true
 }